/**
 * @fileoverview 安全头模块
 * 
 * @description
 * NestJS 动态模块，集成 @fastify/helmet 提供安全头功能
 * 
 * @module security/helmet
 */

import { Module, DynamicModule, Global } from '@nestjs/common';
import type { HelmetOptions } from './types/helmet-options.js';
import { DEFAULT_HELMET_OPTIONS } from './types/helmet-options.js';

/**
 * 安全头模块
 * 
 * @description
 * 提供 HTTP 安全头配置的 NestJS 动态模块
 * 
 * ## 业务规则
 * 
 * ### 模块注册规则
 * - 支持同步配置（forRoot）
 * - 使用默认配置或自定义配置
 * - 全局模块，无需重复导入
 * 
 * ### 安全头规则
 * - 默认启用所有推荐的安全头
 * - 可通过配置覆盖默认值
 * - CSP 策略默认为严格模式
 * 
 * ## 注意事项
 * 
 * - Helmet 通过 Fastify 插件注册，不是 NestJS Guard
 * - 配置在应用启动时生效
 * - 修改配置需要重启应用
 * 
 * @example
 * ```typescript
 * @Module({
 *   imports: [
 *     SecurityModule.forRoot({
 *       contentSecurityPolicy: {
 *         directives: {
 *           defaultSrc: ["'self'"],
 *           scriptSrc: ["'self'", "'unsafe-inline'"],
 *         },
 *       },
 *     }),
 *   ],
 * })
 * export class AppModule {}
 * ```
 */
@Global()
@Module({})
export class SecurityModule {
  /**
   * 同步配置模块
   * 
   * @description
   * 使用静态配置创建安全头模块
   * 
   * ## 业务逻辑
   * 
   * 1. **验证配置**: 检查配置参数（可选）
   * 2. **合并配置**: 将用户配置与默认配置合并
   * 3. **注册配置**: 创建配置 provider
   * 4. **导出配置**: 使配置可被其他模块注入
   * 
   * ## 配置规则
   * 
   * ### 可选参数
   * - 所有参数都是可选的
   * - 未提供时使用默认配置
   * - 提供的配置会覆盖默认值
   * 
   * ### 配置合并
   * - 深度合并，不是替换
   * - 数组类型会被替换，不是合并
   * 
   * @param options - Helmet 配置（可选）
   * @returns 动态模块定义
   * 
   * @example
   * ```typescript
   * // 使用默认配置
   * SecurityModule.forRoot()
   * 
   * // 自定义配置
   * SecurityModule.forRoot({
   *   contentSecurityPolicy: {
   *     directives: {
   *       defaultSrc: ["'self'"],
   *       scriptSrc: ["'self'", 'https://cdn.example.com'],
   *     },
   *   },
   * })
   * ```
   */
  static forRoot(options?: HelmetOptions): DynamicModule {
<<<<<<< HEAD
    // 使用用户配置或默认配置
    const finalOptions: HelmetOptions = options || DEFAULT_HELMET_OPTIONS;
=======
    // 合并用户配置和默认配置
    // eslint-disable-next-line @typescript-eslint/no-explicit-any -- @fastify/helmet 类型定义复杂，宪章 IX 允许（第三方集成）
    const mergedOptions: any = {
      ...DEFAULT_HELMET_OPTIONS,
      ...options,
      // CSP 需要深度合并
      contentSecurityPolicy: options?.contentSecurityPolicy
        ? {
            ...(DEFAULT_HELMET_OPTIONS.contentSecurityPolicy as any),
            ...(options.contentSecurityPolicy as any),
            directives: {
              ...(DEFAULT_HELMET_OPTIONS.contentSecurityPolicy as any)?.directives,
              ...(options.contentSecurityPolicy as any)?.directives,
            },
          }
        : DEFAULT_HELMET_OPTIONS.contentSecurityPolicy,
    };
>>>>>>> 43d6935e

    return {
      module: SecurityModule,
      global: true,
      providers: [
        {
          provide: 'HELMET_OPTIONS',
          useValue: finalOptions,
        },
      ],
      exports: ['HELMET_OPTIONS'],
    };
  }
}
<|MERGE_RESOLUTION|>--- conflicted
+++ resolved
@@ -99,10 +99,6 @@
    * ```
    */
   static forRoot(options?: HelmetOptions): DynamicModule {
-<<<<<<< HEAD
-    // 使用用户配置或默认配置
-    const finalOptions: HelmetOptions = options || DEFAULT_HELMET_OPTIONS;
-=======
     // 合并用户配置和默认配置
     // eslint-disable-next-line @typescript-eslint/no-explicit-any -- @fastify/helmet 类型定义复杂，宪章 IX 允许（第三方集成）
     const mergedOptions: any = {
@@ -120,7 +116,6 @@
           }
         : DEFAULT_HELMET_OPTIONS.contentSecurityPolicy,
     };
->>>>>>> 43d6935e
 
     return {
       module: SecurityModule,
@@ -128,7 +123,7 @@
       providers: [
         {
           provide: 'HELMET_OPTIONS',
-          useValue: finalOptions,
+          useValue: mergedOptions,
         },
       ],
       exports: ['HELMET_OPTIONS'],
